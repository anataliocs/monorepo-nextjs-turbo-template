import Link from "next/link";

import { Icons } from "../Icons";

interface SocialLinks {
  alt?: string;
  href: string;
  icon: string;
}

interface FooterLinks {
  name: string;
  href: string;
}

const links: readonly FooterLinks[] = [
  { name: "Academy", href: "https://academy.developerdao.com" },
  { name: "Feedback", href: "#Feedbacks" },
  { name: "Newsletter", href: "#Newsletter" },
];

const socials: readonly SocialLinks[] = [
  { alt: "Github", href: "https://github.com/Developer-DAO", icon: "github_circle" },
  { alt: "Twitter", href: "https://x.com/devdao_academy", icon: "twitter_circle" },
  { alt: "Mirror", href: "#mirror.xyz", icon: "mirror_circle" },
];

export const Footer = () => {
  return (
<<<<<<< HEAD
    <footer className="flex flex-col items-center pt-12">
      <div className="footer main-container">
        <nav aria-label="social">
=======
    <footer className="main-container">
      <div className="footer">
        <nav aria-label="social" className="px-4">
>>>>>>> 3cb32be4
          {socials.map((social) => {
            const Icon = Icons[social.icon];
            return (
              <Link
                aria-label={social.alt}
                href={social.href}
                className="group mt-16"
                key={social.href}
              >
                {Icon ? <Icon /> : null}
              </Link>
            );
          })}
        </nav>
<<<<<<< HEAD
        <nav aria-label="quick links" className="mt-16 divide-x">
=======
        <nav aria-label="quick links" className="h-20 divide-x">
>>>>>>> 3cb32be4
          {links.map((link) => (
            <Link
              href={link.href}
              className="group inline-flex h-full items-center pl-4 md:pl-6"
              key={link.href}
            >
              {link.name}
            </Link>
          ))}
        </nav>
<<<<<<< HEAD
        <div className="flex flex-col items-center px-5 pb-20 pt-6">
          <Icons.dd_logo className="h-32 w-40 shrink-0" />
          <hr className="-mr-5 mt-2.5 min-h-[1px] w-full self-stretch bg-white" />
          <p className="-mr-5 mt-2.5 max-w-xs ">
=======
        <div className="flex flex-col gap-y-6 divide-x-0 divide-y md:flex-row md:divide-x md:divide-y-0">
          <Icons.dd_logo className="h-32 w-40" />
          <p className="max-w-xs py-6 pl-6 text-start md:py-0">
>>>>>>> 3cb32be4
            Developer DAO Foundation © 2023 Website content licensed under&emsp;
            <Link href="https://creativecommons.org/licenses/by-nc/4.0/" className="underline">
              CC BY-NC 4.0
            </Link>
            . Website code is licensed under&emsp;
            <Link
              href="https://github.com/Developer-DAO/academy/blob/main/LICENSE"
              className="underline"
            >
              MIT
            </Link>
            .&emsp;
            <Link href="https://www.developerdao.com/privacy-policy" className="underline">
              Privacy Policy
            </Link>
          </p>
        </div>
      </div>
    </footer>
  );
};<|MERGE_RESOLUTION|>--- conflicted
+++ resolved
@@ -27,15 +27,9 @@
 
 export const Footer = () => {
   return (
-<<<<<<< HEAD
-    <footer className="flex flex-col items-center pt-12">
-      <div className="footer main-container">
-        <nav aria-label="social">
-=======
     <footer className="main-container">
       <div className="footer">
         <nav aria-label="social" className="px-4">
->>>>>>> 3cb32be4
           {socials.map((social) => {
             const Icon = Icons[social.icon];
             return (
@@ -50,11 +44,7 @@
             );
           })}
         </nav>
-<<<<<<< HEAD
-        <nav aria-label="quick links" className="mt-16 divide-x">
-=======
         <nav aria-label="quick links" className="h-20 divide-x">
->>>>>>> 3cb32be4
           {links.map((link) => (
             <Link
               href={link.href}
@@ -65,16 +55,9 @@
             </Link>
           ))}
         </nav>
-<<<<<<< HEAD
-        <div className="flex flex-col items-center px-5 pb-20 pt-6">
-          <Icons.dd_logo className="h-32 w-40 shrink-0" />
-          <hr className="-mr-5 mt-2.5 min-h-[1px] w-full self-stretch bg-white" />
-          <p className="-mr-5 mt-2.5 max-w-xs ">
-=======
         <div className="flex flex-col gap-y-6 divide-x-0 divide-y md:flex-row md:divide-x md:divide-y-0">
           <Icons.dd_logo className="h-32 w-40" />
           <p className="max-w-xs py-6 pl-6 text-start md:py-0">
->>>>>>> 3cb32be4
             Developer DAO Foundation © 2023 Website content licensed under&emsp;
             <Link href="https://creativecommons.org/licenses/by-nc/4.0/" className="underline">
               CC BY-NC 4.0
