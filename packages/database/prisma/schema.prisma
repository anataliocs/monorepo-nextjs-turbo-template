generator client {
  provider = "prisma-client-js"
}

datasource db {
  provider          = "postgresql"
  url               = env("POSTGRES_PRISMA_URL")
  directUrl         = env("POSTGRES_URL_NON_POOLING")
  shadowDatabaseUrl = env("POSTGRES_URL_NON_POOLING")
}

model Account {
  id                String  @id @default(cuid())
  userId            String
  type              String
  provider          String
  providerAccountId String
  refresh_token     String?
  access_token      String?
  expires_at        Int?
  token_type        String?
  scope             String?
  id_token          String?
  session_state     String?
  user              User    @relation(fields: [userId], references: [id], onDelete: Cascade)

  @@unique([provider, providerAccountId])
}

model User {
  id               String             @id @default(cuid())
  name             String?
  address          String?            @unique
  email            String?            @unique
  emailVerified    DateTime?
  image            String?
  createdAt        DateTime           @default(now())
  accounts         Account[]
  CompletedQuizzes CompletedQuizzes[]
}

model CompletedQuizzes {
  id        String   @id @default(cuid())
  lesson   Lessons @relation(fields: [lessonId], references: [id])
  lessonId    String
  userId    String
  user      User     @relation(fields: [userId], references: [id], onDelete: Cascade)
  completed Boolean  @default(false)
  createdAt DateTime @default(now())
  updatedAt DateTime @updatedAt
}

model Lessons {
  id        String   @id @default(cuid())
  projectLessonNumber Int?   @unique 
  fundamentalLessonName String?
  quizFileName      String
  lessonTitle String
  authors String[]
  imgPath String
  lessonDescription String
  lessonPath String
  tags TagsOnLessons[]
  track Tracks @relation(fields: [trackId], references: [id], onDelete: NoAction)
  trackId String
  completedQuizzes CompletedQuizzes[]
  order Int?
  productionVisible Boolean @default(true)
  stagingVisible Boolean @default(true)
  visible Boolean @default(true)
<<<<<<< HEAD
=======
  nextLessonPath String?
>>>>>>> fb25de40
}
  
  model Tags {
  id String @id @default(cuid())
  tagName String
  tagDescription String?
  lessons TagsOnLessons[]
  tracks TagsOnTracks[]
}

model TagsOnLessons {
  id String @default(cuid())
  lesson       Lessons     @relation(fields: [lessonId], references: [id])
  lessonId     String // relation scalar field (used in the `@relation` attribute above)
  tag   Tags @relation(fields: [tagId], references: [id])
  tagId String // relation scalar field (used in the `@relation` attribute above)
  assignedAt DateTime @default(now())
  @@id([lessonId, tagId])
}



model Tracks {
  id String @id @default(cuid())
  trackName String
  trackTitle String
  authors String[]
  imgPath String
  trackDescription String
  tags TagsOnTracks[]
  trackPath String
  lessons Lessons[]
  order Int?
  productionVisible Boolean @default(true)
  stagingVisible Boolean @default(true)
  visible Boolean @default(true)
}

model TagsOnTracks {
  id String @default(cuid())
  track       Tracks     @relation(fields: [trackId], references: [id])
  trackId     String // relation scalar field (used in the `@relation` attribute above)
  tag   Tags @relation(fields: [tagId], references: [id])
  tagId String // relation scalar field (used in the `@relation` attribute above)
  assignedAt DateTime @default(now())
  @@id([trackId, tagId])
}<|MERGE_RESOLUTION|>--- conflicted
+++ resolved
@@ -68,10 +68,7 @@
   productionVisible Boolean @default(true)
   stagingVisible Boolean @default(true)
   visible Boolean @default(true)
-<<<<<<< HEAD
-=======
   nextLessonPath String?
->>>>>>> fb25de40
 }
   
   model Tags {
