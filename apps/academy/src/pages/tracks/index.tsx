import Link from "next/link";
import React from "react";
import { TrackCard } from "ui";

const TracksPage = () => {
  const tracksArray = [
    {
      title: "Fundamentals.",
      author: "authorName",
      imgPath: "/image16.png",
      description:
        "This is the Fundamentals track's description space, it should explain in three or four lines which topics it contains and maybe something else.",
      tags: ["Beginner", "Testnets", "Token standards"],
      trackPath: "/tracks/fundamentals",
    },
    {
      title: "Intro to Ethereum Part I, II & III.",
      author: "wolovim",
      imgPath: "/image16.png",
      description:
        "Foundry is a blazing fast, portable and modular toolkit for Ethereum application development written in Rust.",
      tags: ["Beginner", "Web3", "DeFi"],
      trackPath: "/tracks/intro-to-ethereum",
    },
    {
      title: "NFT track Part I, II, III, IV & V.",
      author: "7i7o, piablo, brianfive, georgemac510, ropats16, meowy, ",
      imgPath: "/image16.png",
      description: "Multi Tiered NFTs: A User-Friendly Guide to Building ERC721 Collections",
      tags: ["Beginner", "Elementary", "Web3", "NFT", "Solidity", "JavaScript", "Hardhat"],
      trackPath: "/tracks/nft-solidity",
    },
    {
      title: "ERC-20 Solidity Track",
      author: "_7i7o, piablo",
      imgPath: "/image16.png",
      description: "Need description for this track",
      tags: ["Beginner", "ERC-20", "Foundry"],
      trackPath: "/tracks/erc-20-solidity",
    },
    // {
    //   title: "Intro to Ethereum Part I, II & III.",
    //   author: "wolovim",
    //   imgPath: "/image16.png",
    //   description:
    //     "Foundry is a blazing fast, portable and modular toolkit for Ethereum application development written in Rust.",
    //   tags: ["Beginner", "Web3", "DeFi"],
    //   trackPath: "/tracks/intro-to-ethereum",
    // },
  ];
  return (
<<<<<<< HEAD
    <div className="flex h-full max-h-screen w-full flex-col space-y-10 overflow-hidden bg-black lg:flex-row">
=======
    <div className="flex h-full w-full flex-col space-y-10 overflow-hidden bg-black lg:h-screen lg:max-h-screen lg:flex-row">
>>>>>>> ed1b8f6f
      <div
        className="flex h-full min-h-screen flex-1 flex-col items-center justify-between overflow-hidden 
bg-[url('/fundamental-bg.jpeg')] bg-cover bg-no-repeat object-center pt-[300px]  lg:fixed lg:inset-y-0 lg:h-screen lg:w-1/2"
      >
        <div>
          <h2 className="text-bttf text-3xl text-white sm:text-5xl">Fundamentals</h2>
        </div>
        <div className="md:hidden" />
        <div className="flex justify-center">
          <p className="max-w-[275px] text-center text-xl font-bold text-white sm:max-w-xs md:max-w-full lg:text-2xl">
            Nail the basics and then take on a track.
          </p>
        </div>
        <div />
      </div>
      <div className="flex-0 flex lg:fixed lg:right-0 lg:top-20 lg:h-screen lg:w-1/2">
        <div className="relative flex max-h-screen w-full flex-1 flex-row  space-y-10 overflow-y-scroll bg-black px-8 pb-14 lg:pb-28">
          <div className="flex w-full justify-center md:px-8 lg:pb-10">
            <div className="grid w-fit justify-center gap-5 sm:grid-cols-2 md:gap-x-10 md:gap-y-8 lg:grid-cols-1 lg:pb-8 xl:grid-cols-2">
              {tracksArray.map((track, idx) => (
                <Link href={track.trackPath} key={idx}>
                  <TrackCard
                    imgSrc={track.imgPath}
                    tags={track.tags}
                    title={track.title}
                    author={track.author}
                    description={track.description}
                  />
                </Link>
              ))}
            </div>
          </div>
        </div>
      </div>
    </div>
  );
};

export default TracksPage;<|MERGE_RESOLUTION|>--- conflicted
+++ resolved
@@ -49,11 +49,7 @@
     // },
   ];
   return (
-<<<<<<< HEAD
-    <div className="flex h-full max-h-screen w-full flex-col space-y-10 overflow-hidden bg-black lg:flex-row">
-=======
     <div className="flex h-full w-full flex-col space-y-10 overflow-hidden bg-black lg:h-screen lg:max-h-screen lg:flex-row">
->>>>>>> ed1b8f6f
       <div
         className="flex h-full min-h-screen flex-1 flex-col items-center justify-between overflow-hidden 
 bg-[url('/fundamental-bg.jpeg')] bg-cover bg-no-repeat object-center pt-[300px]  lg:fixed lg:inset-y-0 lg:h-screen lg:w-1/2"
