--- conflicted
+++ resolved
@@ -8,7 +8,6 @@
 import { api } from "@/utils/api";
 
 const Erc20SolidityTrackPage = () => {
-<<<<<<< HEAD
   const router = useRouter();
 
   const path = router.pathname;
@@ -17,26 +16,6 @@
     { trackPath: path },
     {
       refetchOnWindowFocus: false,
-=======
-  const lessonsArray = [
-    {
-      title: "Introduction to Smart Contract Development with Solidity",
-      author: "7i7o, piablo", // ["_7i7o", "piablo"],
-      imgPath: "/image16.png",
-      description:
-        "Beginner-friendly. Create your first Solidity smart contract and learn the fundamentals of blockchain development. Checkpoint quizzes included.",
-      tags: ["Beginner", "Solidity", "Remix"],
-      path: "/tracks/erc-20-solidity/1",
-    },
-    {
-      title: "Your own ERC-20 Token: A Step-by-Step Guide using Foundry",
-      author: "7i7o, piablo",
-      imgPath: "/image16.png",
-      description:
-        "Foundry demystified: ERC-20 token creation for beginners. Probing quizzes throughout. Grasp the fundamentals and empower yourself to build and customize.",
-      tags: ["Beginner", "ERC-20", "Foundry"],
-      path: "/tracks/erc-20-solidity/2",
->>>>>>> e644b78e
     },
   );
   // const lessonsArray = [
