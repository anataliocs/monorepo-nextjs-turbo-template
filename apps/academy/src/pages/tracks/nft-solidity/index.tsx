import Link from "next/link";
import { useRouter } from "next/router";
import React from "react";
import { TrackCard } from "ui";

import Spinner from "@/components/Spinner";
import TracksLayout from "@/components/TracksLayout";
import { api } from "@/utils/api";

const NftSolidityTrackPage = () => {
<<<<<<< HEAD
  const router = useRouter();

  const path = router.pathname;

  const { data: allLessonsData } = api.lessons.getLessonsByTrackPath.useQuery(
    { trackPath: path },
=======
  const lessonsArray = [
    {
      title: "Introduction to Smart Contract Development with Solidity",
      author: "7i7o, piablo", // ["_7i7o", "piablo"],
      imgPath: "/image16.png",
      description:
        "Beginner-friendly. Create your first Solidity smart contract and learn the fundamentals of blockchain development. Checkpoint quizzes included.",
      tags: ["Entry", "Solidiy", "Remix"],
      path: "/tracks/nft-solidity/1",
    },
    {
      title: "Crafting a Basic NFT: A Step-by-Step ERC-721 Tutorial for Beginners",
      author: "7i7o, piablo", // ["_7i7o", "piablo"],
      imgPath: "/image16.png",
      description:
        "Use pro developer tools  and libraries to create and host your first ERC-721 NFT, for real world professional projects. Checkpoint quizzes included.",
      tags: ["Entry", "ERC-721", "Solidity"],
      path: "/tracks/nft-solidity/2",
    },
    {
      title: "TierNFTs.",
      author: "7i7o, meowy, piablo", // ["_7i7o", "meowy", "piablo"],
      imgPath: "/image16.png",
      description:
        "Create your first ERC-721 tiered NFT collection with an array of dev tools with probing quizzes along the way. Adapt your project for professional use cases.",
      tags: ["Entry", "Tier-NFT", "SVG"],
      path: "/tracks/nft-solidity/3",
    },
    {
      title: "Smart Contracts: Automated Testing and Test-Driven Development (TDD)",
      author: "brianfive, piablo",
      imgPath: "/image16.png",
      description:
        "Learn Test Driven Development from the best. A crucial skill for Solidity developers. A necessity in blockchain eco-systems. Your automated tests keep us safe.",
      tags: ["Explorer", "JS", "Testing"],
      path: "/tracks/nft-solidity/4",
    },
>>>>>>> e644b78e
    {
      refetchOnWindowFocus: false,
    },
  );
  // const lessonsArray = [
  //   {
  //     title: "Introduction to Smart Contract Development with Solidity",
  //     author: "_7i7o, piablo", // ["_7i7o", "piablo"],
  //     imgPath: "/image16.png",
  //     description:
  //       "Beginner-friendly. Create your first Solidity smart contract and learn the fundamentals of blockchain development. Checkpoint quizzes included.",
  //     tags: ["Entry", "Solidiy", "Remix"],
  //     path: "/tracks/nft-solidity/1",
  //   },
  //   {
  //     title: "Crafting a Basic NFT: A Step-by-Step ERC-721 Tutorial for Beginners",
  //     author: "_7i7o, piablo", // ["_7i7o", "piablo"],
  //     imgPath: "/image16.png",
  //     description:
  //       "Use pro developer tools  and libraries to create and host your first ERC-721 NFT, for real world professional projects. Checkpoint quizzes included.",
  //     tags: ["Entry", "ERC-721", "Solidity"],
  //     path: "/tracks/nft-solidity/2",
  //   },
  //   {
  //     title: "TierNFTs.",
  //     author: "_7i7o, meowy, piablo", // ["_7i7o", "meowy", "piablo"],
  //     imgPath: "/image16.png",
  //     description:
  //       "Create your first ERC-721 tiered NFT collection with an array of dev tools with probing quizzes along the way. Adapt your project for professional use cases.",
  //     tags: ["Entry", "Tier-NFT", "SVG"],
  //     path: "/tracks/nft-solidity/3",
  //   },
  //   {
  //     title: "Smart Contracts: Automated Testing and Test-Driven Development (TDD)",
  //     author: "brianfive, piablo",
  //     imgPath: "/image16.png",
  //     description:
  //       "Learn Test Driven Development from the best. A crucial skill for Solidity developers. A necessity in blockchain eco-systems. Your automated tests keep us safe.",
  //     tags: ["Explorer", "JS", "Testing"],
  //     path: "/tracks/nft-solidity/4",
  //   },
  //   {
  //     title: "Connect your Smart Contract to a Front End Application.",
  //     author: "ropats16, piablo",
  //     imgPath: "/image16.png",
  //     description:
  //       "Learn to seamlessly integrate your smart contracts with a user friendly front-end interface, utilising web3 libraries. With engaging quizzes along the way.",
  //     tags: ["Explorer", "UI", "JS"],
  //     path: "/tracks/nft-solidity/5",
  //   },
  // ];
  return (
    <div className="relative m-10 flex lg:mx-auto lg:max-w-screen-lg">
      <TracksLayout
        trackTitle="Build a Tiered NFT"
        trackDescription="This ERC-721 NFT track will take you from complete beginner to building a series of meaningful, real-world, NFT projects. You'll enhance your skills along the way by using test-driven development to gain confidence that your smart contracts are safe to deploy to a live blockchain. And finally you'll be creating a tasteful front-end interface so your users can mint your ERC-721 tokens in their desired tier. All in all, a rewarding coding journey."
        trackAuthor="7i7o, piablo, georgemac510, brianfive, ropats16, meowy, mveve"
        trackAuthorDescription="Authors are active Developer DAO members"
        trackAuthorTwitter="7i7o"
        tags={["Entry", "Remix", "Explorer", "Full Stack", "Solidity", "JavaScript"]}
      >
        <div className="mt-14 flex flex-col gap-8 lg:grid lg:w-full lg:grid-cols-3 lg:gap-10">
          {allLessonsData !== undefined && allLessonsData.length > 0 ? (
            allLessonsData.map((lesson, idx) => {
              const tagsForThisLesson = lesson.tags.map((tag) => tag.tag.tagName);
              return (
                <Link href={lesson.lessonPath} key={idx}>
                  <TrackCard
                    imgSrc={lesson.imgPath}
                    tags={tagsForThisLesson}
                    title={lesson.lessonTitle}
                    author={lesson.authors}
                    description={lesson.lessonDescription}
                  />
                </Link>
              );
            })
          ) : (
            <Spinner />
          )}
        </div>
      </TracksLayout>
    </div>
  );
};

export default NftSolidityTrackPage;<|MERGE_RESOLUTION|>--- conflicted
+++ resolved
@@ -8,52 +8,12 @@
 import { api } from "@/utils/api";
 
 const NftSolidityTrackPage = () => {
-<<<<<<< HEAD
   const router = useRouter();
 
   const path = router.pathname;
 
   const { data: allLessonsData } = api.lessons.getLessonsByTrackPath.useQuery(
     { trackPath: path },
-=======
-  const lessonsArray = [
-    {
-      title: "Introduction to Smart Contract Development with Solidity",
-      author: "7i7o, piablo", // ["_7i7o", "piablo"],
-      imgPath: "/image16.png",
-      description:
-        "Beginner-friendly. Create your first Solidity smart contract and learn the fundamentals of blockchain development. Checkpoint quizzes included.",
-      tags: ["Entry", "Solidiy", "Remix"],
-      path: "/tracks/nft-solidity/1",
-    },
-    {
-      title: "Crafting a Basic NFT: A Step-by-Step ERC-721 Tutorial for Beginners",
-      author: "7i7o, piablo", // ["_7i7o", "piablo"],
-      imgPath: "/image16.png",
-      description:
-        "Use pro developer tools  and libraries to create and host your first ERC-721 NFT, for real world professional projects. Checkpoint quizzes included.",
-      tags: ["Entry", "ERC-721", "Solidity"],
-      path: "/tracks/nft-solidity/2",
-    },
-    {
-      title: "TierNFTs.",
-      author: "7i7o, meowy, piablo", // ["_7i7o", "meowy", "piablo"],
-      imgPath: "/image16.png",
-      description:
-        "Create your first ERC-721 tiered NFT collection with an array of dev tools with probing quizzes along the way. Adapt your project for professional use cases.",
-      tags: ["Entry", "Tier-NFT", "SVG"],
-      path: "/tracks/nft-solidity/3",
-    },
-    {
-      title: "Smart Contracts: Automated Testing and Test-Driven Development (TDD)",
-      author: "brianfive, piablo",
-      imgPath: "/image16.png",
-      description:
-        "Learn Test Driven Development from the best. A crucial skill for Solidity developers. A necessity in blockchain eco-systems. Your automated tests keep us safe.",
-      tags: ["Explorer", "JS", "Testing"],
-      path: "/tracks/nft-solidity/4",
-    },
->>>>>>> e644b78e
     {
       refetchOnWindowFocus: false,
     },
