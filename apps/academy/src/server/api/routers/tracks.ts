/* eslint-disable @typescript-eslint/no-unsafe-return */

// Imports
// ========================================================
<<<<<<< HEAD
import { z } from "zod";

import { createTRPCRouter, protectedProcedure, publicProcedure } from "@/server/api/trpc";
=======
import { env } from "@/env.mjs";
import { createTRPCRouter, publicProcedure } from "@/server/api/trpc";
>>>>>>> fb25de40

// Router
// ========================================================
export const TracksRouter = createTRPCRouter({
  getAll: publicProcedure.query(async ({ ctx }) => {
    const constructedWhere =
      env.ENVIRONMENT === "production"
        ? { productionVisible: true }
        : env.ENVIRONMENT === "staging"
        ? { stagingVisible: true }
        : { visible: true };
    const tracks = await ctx.prisma.tracks.findMany({
      where: {
        ...constructedWhere,
      },
      include: {
        tags: {
          include: {
            tag: {
              include: {
                tracks: false,
              },
            },
          },
        },
        lessons: false,
      },
      orderBy: {
        order: "asc",
      },
    });
    return tracks;
  }),
  getTrackById: protectedProcedure
    .input(
      z.object({
        trackId: z.string().min(3).max(30),
      }),
    )
    .query(async ({ input, ctx }) => {
      return await ctx.prisma.tracks.findUnique({
        where: {
          id: input.trackId,
        },
      });
    }),
  create: protectedProcedure
    .input(
      z.object({
        trackName: z.string().min(3).max(20),
        trackTitle: z.string().min(3).max(20),
        authors: z.array(z.string().min(3).max(20)),
        imgPath: z.string().min(3).max(20),
        trackDescription: z.string().min(3).max(20),
        trackPath: z.string().min(3).max(20),
        order: z.number().min(1).max(10),
      }),
    )
    .mutation(async ({ input, ctx }) => {
      return await ctx.prisma.tracks.create({ data: { ...input } });
    }),
  delete: protectedProcedure
    .input(z.object({ trackId: z.string() }))
    .mutation(async ({ input, ctx }) => {
      return await ctx.prisma.tracks.delete({
        where: {
          id: input.trackId,
        },
      });
    }),
  udpate: protectedProcedure
    .input(
      z.object({
        trackId: z.string().min(3),
        trackName: z.string().min(3).max(20),
        trackTitle: z.string().min(3).max(20),
        authors: z.array(z.string().min(3).max(20)),
        imgPath: z.string().min(3).max(20),
        trackDescription: z.string().min(3).max(20),
        trackPath: z.string().min(3).max(20),
        order: z.number().min(1).max(10),
      }),
    )
    .mutation(async ({ input, ctx }) => {
      const { trackId, ...restData } = input;
      return await ctx.prisma.tracks.update({
        where: {
          id: trackId,
        },
        data: {
          ...restData,
        },
      });
    }),
});<|MERGE_RESOLUTION|>--- conflicted
+++ resolved
@@ -2,14 +2,10 @@
 
 // Imports
 // ========================================================
-<<<<<<< HEAD
 import { z } from "zod";
 
+import { env } from "@/env.mjs";
 import { createTRPCRouter, protectedProcedure, publicProcedure } from "@/server/api/trpc";
-=======
-import { env } from "@/env.mjs";
-import { createTRPCRouter, publicProcedure } from "@/server/api/trpc";
->>>>>>> fb25de40
 
 // Router
 // ========================================================
